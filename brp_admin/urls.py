--- conflicted
+++ resolved
@@ -1,11 +1,9 @@
 from django.conf.urls import url
 from django.contrib.auth.decorators import login_required
 
-<<<<<<< HEAD
+
 from .views.protocol import Fn_in_progress, ProtocolUserView
-=======
-from .views.protocol import New_protocol_usr, Fn_in_progress
->>>>>>> 84213ea3
+
 from .views.brp_commands import CacheSubjects, ReactivateUsers
 
 
