import re
import logging

from django.template.loader import get_template
from django.core.cache import cache
from django.core.mail import mail_admins
from django.contrib.auth import get_user_model
from django.views.decorators.debug import sensitive_variables

MAX_LOGIN_ATTEMPTS = 10
MAX_LOGIN_ATTEMPTS_KEY = '%s_%s_login_attempts'
MAX_LOGIN_ATTEMPTS_SUBJECT = 'Failed Login Attempt'

IP_RE = re.compile('\d{1,3}\.\d{1,3}\.\d{1,3}\.\d{1,3}')

log = logging.getLogger('portal')

UserModel = get_user_model()


def get_ip_address(request):
    ip_address = request.META.get(
        'HTTP_X_FORWARDED_FOR', request.META.get('REMOTE_ADDR', None))

    if ip_address:
        ip_match = IP_RE.match(ip_address)
        if ip_match is not None:
            return ip_match.group()


@sensitive_variables('password')
def throttle_login(request):
    """
    Throttles a client by keeping track of the number of failed login
    attempts. If the user succeeds at a login before the max attempts has
    been reached, the attempts are reset.
    """
    email = request.POST.get('email')
    password = request.POST.get('password')

    # if the form is not filled out completely, pass along
    if not (email and password):
        return True

    ip_address = get_ip_address(request)

    log.debug('[authentication] login attempt from {0} - {1}'.format(ip_address, email.lower()))

    # the cache key is determined by the client IP address in addition to
    # the username being used to login. once the client reaches the max
    # login attempts, they will be notified.

    # if the same IP address attempts at multiple usernames within the same
    # session, the IP will be blacklisted.
    key = MAX_LOGIN_ATTEMPTS_KEY % (email.lower(), ip_address)
    attempts = cache.get(key, 0) + 1
    if attempts >= MAX_LOGIN_ATTEMPTS:

        # once the max attempts has been reached, deactive the account
        # and email the admins
        user_already_inactive = False

        try:
            user = UserModel.objects.get(email=email.lower())
        except UserModel.DoesNotExist:
            try:
                user = UserModel.objects.get(username=email.lower())
            except UserModel.DoesNotExist:
                return False

        if user:
            if user.is_active:
                user.is_active = False
                user.save()
            # this condition tells me whether the user attempted to access
            # their account with another session even though their account
            # is already inactive
            else:
                user_already_inactive = True

        t = get_template('accounts/max_login_attempts.txt')
        c = {
            'user': user,
            'username': email.lower(),
            'minutes': int(request.session.get_expiry_age() / 60.0),
            'email': email,
            'ip_address': ip_address,
            'user_already_inactive': user_already_inactive,
        }
        mail_admins(MAX_LOGIN_ATTEMPTS_SUBJECT, t.render(context=c), True)

        login_allowed = False

    else:
        login_allowed = True

    # cache for the duration of this session
    cache.set(key, attempts, request.session.get_expiry_age())

    # this is a convenience flag for subsequent requests during this session.
    # if the client clears their cookies or uses a different browser, this
    # flag will be gone, but the next login attempt will be caught again by
    # the above logic
    request.session['login_allowed'] = login_allowed

    return login_allowed


def clear_throttled_login(request):
    ip_address = get_ip_address(request)
    email = request.POST.get('email')
    # the cache key is determined by the client IP address in addition to
    # the username being used to login. once the client reaches the max
    # login attempts, they will be notified.

    # if the same IP address attempts at multiple usernames within the same
    # session, the IP will be blacklisted.
    key = MAX_LOGIN_ATTEMPTS_KEY % (email.lower(), ip_address)
    success = cache.delete(key)
<<<<<<< HEAD
    if success:
        log.error('delete cache login Key failed for {0} - {1}'.format(ip_address, email.lower()))
=======
    if not success:
        log.error("delete login Key failed for {0}'.format(email.lower()).")
>>>>>>> ee5bf446
    log.debug('[authentication] login successful for {0}'.format(email.lower()))
    if 'login_allowed' in request.session:
        del request.session['login_allowed']<|MERGE_RESOLUTION|>--- conflicted
+++ resolved
@@ -117,13 +117,8 @@
     # session, the IP will be blacklisted.
     key = MAX_LOGIN_ATTEMPTS_KEY % (email.lower(), ip_address)
     success = cache.delete(key)
-<<<<<<< HEAD
-    if success:
+    if not success:
         log.error('delete cache login Key failed for {0} - {1}'.format(ip_address, email.lower()))
-=======
-    if not success:
-        log.error("delete login Key failed for {0}'.format(email.lower()).")
->>>>>>> ee5bf446
     log.debug('[authentication] login successful for {0}'.format(email.lower()))
     if 'login_allowed' in request.session:
         del request.session['login_allowed']